--- conflicted
+++ resolved
@@ -18,12 +18,8 @@
     ips = []
     print(clients)
     for mac in macs:
-<<<<<<< HEAD
+        mac = mac.lower()
         if clients.get(mac) is None:
-=======
-        mac = mac.lower()
-        if clients[mac] is None:
->>>>>>> 8a7aa604
             print("MAC address not found:", mac)
             ips.append("192.168.51.1")
         else:
