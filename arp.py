import sys
from datetime import datetime
from scapy.all import srp, Ether, ARP, conf


def arp_scan():
    target_ip = "192.168.50.1/24"
    arp = ARP(pdst=target_ip)
    ether = Ether(dst="ff:ff:ff:ff:ff:ff")
    packet = ether/arp

    result = srp(packet, timeout=3)[0]

    clients = {}

    for sent, received in result:
<<<<<<< HEAD
        clients[received.hwsrc.upper()] = received.psrc
=======
        clients[received.hwsrc[-8:].lower()] = received.psrc
>>>>>>> 8a7aa604
    return clients<|MERGE_RESOLUTION|>--- conflicted
+++ resolved
@@ -14,9 +14,5 @@
     clients = {}
 
     for sent, received in result:
-<<<<<<< HEAD
-        clients[received.hwsrc.upper()] = received.psrc
-=======
         clients[received.hwsrc[-8:].lower()] = received.psrc
->>>>>>> 8a7aa604
     return clients